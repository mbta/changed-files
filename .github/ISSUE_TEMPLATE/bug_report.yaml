--- conflicted
+++ resolved
@@ -71,21 +71,10 @@
       label: Relevant log output
       description: Please copy and paste any relevant log output. This will be automatically formatted into code, so no need for backticks.
       placeholder: |
-<<<<<<< HEAD
-        ### This can be done by:
-        - #### Re-running the workflow with debug logging enabled.
-        ![Screen Shot 2022-10-26 at 2 30 41 PM](https://user-images.githubusercontent.com/17484350/198131404-2ff30c05-bf5f-4670-94f7-ab28bbfad4f5.png)
-
-        ### AND
-
-        - #### Downloading the log archive
-        ![Screen Shot 2022-10-26 at 2 33 04 PM](https://user-images.githubusercontent.com/17484350/198131757-85715722-6a8d-4125-85af-76954420f28b.png)
-=======
         This can be achieved by:
         1. Re-running the workflow with debug logging enabled.
         2. Copy or download the log archive.
         3. Paste the contents here or upload the file in a subsequent comment.
->>>>>>> ff59751b
       render: shell
   - type: textarea
     attributes:
